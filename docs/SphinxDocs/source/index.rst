--- conflicted
+++ resolved
@@ -3,11 +3,7 @@
 
 :literal:`Solcore` was born as a modular set of tools, written (almost) entirely in Python 3, to address some of the task we had to solve more often, such as fitting dark IV curves or luminescence decays. With time, however,  it has evolved as a complete semiconductor solver able of modelling the optical and electrical properties of a wide range of solar cells, from quantum well devices to multi-junction solar cells. Some of the features of Solcore are:
 
-<<<<<<< HEAD
-.. image:: _static/infographics.jpg
-=======
-.. image:: infographics.jpg
->>>>>>> 53f6bd45
+.. image:: _static/infographics.png
     :align: center
 
 
